import tensorflow as tf
import os
import numpy as np
import ecoset
from sklearn.utils.class_weight import compute_sample_weight
import glob


def create_nested_dataset(
    directory, size=224, channel_first=False, batch_size=32, not_birds=True
):
    """
    Create tf.Data.Dataset objects from the train and val directories, assumes
    that we have one directory that has subdirectories so we will have multi-
    class classification. The dataset will be resized to size x size. The
    dataset will be batched and shuffled.
    """
    # List folders in trainDir
    basicClasses = os.listdir(directory)
    basicClasses.sort()
    nBasic = len(basicClasses)

    # Find the basic class that has subdirectories and count the number
    nSub = 0
    for folder in basicClasses:
        files = os.listdir(os.path.join(directory, folder))
        if os.path.isdir(os.path.join(directory, folder, files[0])):
            nSub = len(files) + 1 if not_birds else len(files)  # +1 for non-bird
            break

    imgPaths = []
    labels = []
    basicCounts = np.array([])
    subCounts = np.array([0])
    for i, folder in enumerate(basicClasses):
        basicCount = 0
        # List files in folder
        files = os.listdir(os.path.join(directory, folder))
        files.sort()

        # Check if this directory has directories in it
        if os.path.isdir(
            os.path.join(directory, folder, files[0])
        ):  # This is probably birds
            # List folders in this directory
            subClasses = os.listdir(os.path.join(directory, folder))
            subClasses.sort()
            subCounts = np.array([])
            for j, subDir in enumerate(subClasses):
                # List files in this directory
                files = os.listdir(os.path.join(directory, folder, subDir))
                files.sort()

                subCount = 0
                for file in files:
                    imgPaths.append(os.path.join(directory, folder, subDir, file))
                    labels.append((i, j))
                    basicCount += 1
                    subCount += 1

                subCounts = np.append(subCounts, subCount)
        else:  # Not birds
            for file in files:
                imgPaths.append(os.path.join(directory, folder, file))
                labels.append((i, nSub))
                basicCount += 1

        basicCounts = np.append(basicCounts, basicCount)

    # Convert imgPaths and labels to tensors
    imgPaths = tf.constant(imgPaths)
    labels = tf.ragged.constant(labels)

    # Add non-bird count
    subCounts = np.append(subCounts, np.sum(basicCounts) - np.sum(subCounts))

    @tf.function
    def _parse_image(x, y):
        # Decode image
        x = tf.io.read_file(x)
        x = tf.io.decode_image(x, channels=3)

        # Cast to float
        x = tf.cast(x, tf.float32)

        # Resize
        x = tf.keras.preprocessing.image.smart_resize(x, (size, size))

        # Center features
        x = 2 * (x / 255 - 0.5)

        # Transpose to channel first format
        if channel_first:
            x = tf.transpose(x, (2, 0, 1))

        # One-hot encode labels
        basicLabel = tf.one_hot(y[0], nBasic)

        if (not not_birds) and tf.equal(y[1], 200):
            subLabel = tf.zeros(nSub)
        else:
            subLabel = tf.one_hot(y[1], nSub)

        return x, (basicLabel, subLabel)

    ds = (
        tf.data.Dataset.from_tensor_slices((imgPaths, labels))
        .shuffle(len(imgPaths))
        .map(_parse_image, num_parallel_calls=tf.data.AUTOTUNE)
        .batch(batch_size)
        .prefetch(tf.data.AUTOTUNE)
    )

    # Calculate category weights
    basicWeights = np.sum(basicCounts) / (nBasic * basicCounts)
    subWeights = np.sum(subCounts) / (nSub * subCounts)

    # Convert weights to tensors
    basicWeights = tf.convert_to_tensor(basicWeights, dtype=tf.float32)
    subWeights = tf.convert_to_tensor(subWeights, dtype=tf.float32)

    # Print class counts
    print(
        f"Found {len(imgPaths)} images belonging to {nBasic} basic classes and {nSub} subordinate classes."
    )

    return ds, basicWeights, subWeights


def create_flat_dataset(
    directory, size=224, channel_first=False, batch_size=32, filter=None
):
    """
    Return a dataset and class weights from directory where all images are
    scaled to size x size.
    """
    # List folders in directory
    classes = os.listdir(directory)
    classes.sort()

    # Create lists
    imgPaths = []
    labels = []
    classCounts = np.array([])
    for i, folder in enumerate(classes):
        if (filter is not None) and (filter not in folder):
            classCounts = np.append(classCounts, 0)
            continue

        # List files in folder
        files = os.listdir(os.path.join(directory, folder))
        files.sort()
        # Check if this folder has folders in it
        if os.path.isdir(os.path.join(directory, folder, files[0])):
            # List folders in this directory
            subClasses = os.listdir(os.path.join(directory, folder))
            subClasses.sort()

            # Count number of images in this folder
            imgCount = 0
            for subDir in subClasses:
                # List files in this directory
                files = os.listdir(os.path.join(directory, folder, subDir))
                files.sort()

                files = [
                    os.path.join(directory, folder, subDir, file) for file in files
                ]
                imgPaths += files
                labels += [i] * len(files)

                imgCount += len(files)

            classCounts = np.append(classCounts, imgCount)
        else:
            imgCount = 0
            for file in files:
                imgPaths.append(os.path.join(directory, folder, file))
                labels.append(i)
                imgCount += 1

            classCounts = np.append(classCounts, imgCount)

    # Calculate class weights
    if filter is None:
        weights = np.sum(classCounts) / (len(classes) * classCounts)
        weights = tf.convert_to_tensor(weights, dtype=tf.float32)
    else:
        weights = None

    def _parse_image(x, y):
        # Decode image
        x = tf.io.read_file(x)
        x = tf.io.decode_image(x, channels=3)

        # Cast to float
        x = tf.cast(x, tf.float32)

        # Resize
        x = tf.keras.preprocessing.image.smart_resize(x, (size, size))

        # Center features
        x = 2 * (x / 255 - 0.5)

        # Transpose to channel first format
        if channel_first:
            x = tf.transpose(x, (2, 0, 1))

        # One-hot encode labels
        y = tf.one_hot(y, len(classes))

        return x, y

    # Turn lists into tensors
    imgPaths = tf.convert_to_tensor(imgPaths, dtype=tf.string)
    labels = tf.convert_to_tensor(labels, dtype=tf.int32)

    ds = (
        tf.data.Dataset.from_tensor_slices((imgPaths, labels))
        .shuffle(len(imgPaths))
        .map(_parse_image)
        .batch(batch_size)
        .prefetch(tf.data.AUTOTUNE)
    )

    # Print dataset info
    print(f"Found {len(imgPaths)} images belonging to {len(classes)} classes.")

    return ds, weights


def create_twohot_dataset(
    directory,
    sub_cat,
    size=224,
    channel_first=False,
    batch_size=32,
    softmax_labels=False,
):
    """
    Return a dataset given a nested directory structure. If the directory
    contains images, those images will be assigned to that class as one-hot. If
    the directory contains subdirectories, those subdirectories will be treated
    as two-hot where the first class is the parent directory and the second
    class is the subdirectory.
    """
    # List folders in directory
    basicClasses = os.listdir(directory)
    basicClasses.sort()
    nBasic = len(basicClasses)

    # Find the index of the subcategory and the number of subordinate categories it has
    twoHots = {}
    twoHots[basicClasses.index(sub_cat)] = len(
        os.listdir(os.path.join(directory, sub_cat))
    )

    # Get total number of classes
    nSub = sum(twoHots.values())
    nClasses = nBasic + nSub

    labels = []
    imgPaths = []
    uniqueLabels = []
    basicCounts = np.array([])
    subCounts = np.array([])
    subClassCount = 0
    for i, folder in enumerate(basicClasses):
        # List files in folder
        files = os.listdir(os.path.join(directory, folder))
        files.sort()

        # Create label
        label = [i]

        # Check if this is the sub directory
        if folder == sub_cat:
            # List folders in this directory
            subClasses = os.listdir(os.path.join(directory, folder))
            subClasses.sort()

            for subDir in subClasses:
                # List files in this directory
                files = os.listdir(os.path.join(directory, folder, subDir))
                files.sort()

                # Copy label and add an extra label
                subLabel = label[:]
                subLabel += [nBasic + subClassCount]
                subClassCount += 1

                # Add to unique labels
                uniqueLabels.append(subLabel)

                # Add to labels
                labels += [subLabel] * len(files)

                # Add to subclass counts
                subCounts = np.append(subCounts, len(files))

                for file in files:
                    imgPaths.append(os.path.join(directory, folder, subDir, file))

            # Add to basic class counts
            basicCounts = np.append(basicCounts, np.sum(subCounts))
        # Check if this directory has directories in it
        elif os.path.isdir(os.path.join(directory, folder, files[0])):
            # Add to unique labels
            uniqueLabels.append(label)

            # List folders in this directory
            subClasses = os.listdir(os.path.join(directory, folder))
            subClasses.sort()

            subImgCounts = 0
            for subDir in subClasses:
                # List files in this directory
                files = os.listdir(os.path.join(directory, folder, subDir))
                files.sort()

                # Add to labels
                labels += [label] * len(files)

                for file in files:
                    imgPaths.append(os.path.join(directory, folder, subDir, file))

                subImgCounts += len(files)

            # Add to basic class counts
            basicCounts = np.append(basicCounts, subImgCounts)
        else:
            # Add to unique labels
            uniqueLabels.append(label)

            # Add to labels
            labels += [label] * len(files)

            # Add to class counts
            basicCounts = np.append(basicCounts, len(files))
            for file in files:
                imgPaths.append(os.path.join(directory, folder, file))

    # Convert imgPaths and labels to tensors
    imgPaths = tf.constant(imgPaths)
    labels = tf.ragged.constant(labels)

    counts = np.append(basicCounts, subCounts)
    weights = np.sum(counts) / (len(counts) * counts)
    weights = tf.convert_to_tensor(weights, dtype=tf.float32)

    def _parse_image(x, y):
        # Decode image
        x = tf.io.read_file(x)
        x = tf.io.decode_image(x, channels=3)

        # Cast to float
        x = tf.cast(x, tf.float32)

        # Resize
        x = tf.keras.preprocessing.image.smart_resize(x, (size, size))

        # Center features
        x = tf.divide(x, 255.0)
        x = tf.subtract(x, 0.5)
        x = tf.multiply(x, 2.0)

        # Transpose to channel first format
        if channel_first:
            x = tf.transpose(x, (2, 0, 1))

        # Make one hot label with the first element of y
        label = tf.one_hot(y[0], len(counts))

        # If y has a second element, turn that into a one hot and add it to y
        if tf.size(y) > 1:
            label2 = tf.one_hot(y[1], len(counts))
            label = tf.add(label, label2)
            if softmax_labels:
                label = label / 2.0

        return x, label

    ds = (
        tf.data.Dataset.from_tensor_slices((imgPaths, labels))
        .shuffle(len(imgPaths))
        .map(_parse_image, num_parallel_calls=tf.data.AUTOTUNE)
        .batch(batch_size)
        .prefetch(tf.data.AUTOTUNE)
    )

    print(
        f"Found {len(imgPaths)} images belonging to {nClasses} classes with {nSub} subclasses in {int(np.sum(subCounts))} images."
    )

    return ds, weights, twoHots


class weighted_cce(tf.keras.losses.Loss):
    def __init__(self, weights, **kwargs):
        super().__init__(**kwargs)
        self.weights = weights

    def call(self, y_true, y_pred, sample_weight=None):
        weights = tf.gather(self.weights, tf.argmax(y_true, axis=-1))

        return tf.keras.losses.CategoricalCrossentropy()(y_true, y_pred, weights)


def train_ecocub_model(
    model,
    trainDs,
    valDs,
    class_weights,
    lr,
    epochs,
    callbacks=[],
    initial_train=False,
    l2_reg=True,
    batch_norm=False,
    reuse_weights=True,
):
    """
    Take an AlexNet model and perform transfer learning on it to classify the
    ecoCUB dataset.
    """
    # Freeze all layers
    for layer in model.layers:
        layer.trainable = False

    # Get old weights in fc8
    oldWeights, oldBias = model.layers[-4].get_weights()

    # Delete the old bird node (index 25)
    newWeights = np.delete(oldWeights, 25, axis=-1)
    newBias = np.delete(oldBias, 25)

    # Add new nodes
    weightInit = tf.keras.initializers.TruncatedNormal(stddev=0.005)
    newWeights = np.concatenate(
        [newWeights, weightInit(shape=(1, 1, 4096, 200)).numpy()], axis=-1
    )
    newBias = np.concatenate([newBias, np.zeros(200)])

    # Get model output at fc dropout layer
    x = model.layers[-5].output

    if batch_norm:
        x = tf.keras.layers.BatchNormalization()(x)

    # Add new classification layer
    x = tf.keras.layers.Conv2D(
        764,
        (1, 1),
        padding="same",
        activation=None,
        name="birdFC",
        kernel_regularizer=tf.keras.regularizers.l2(0.0005) if l2_reg else None,
        kernel_initializer=weightInit,
        bias_initializer=tf.keras.initializers.Zeros(),
    )(x)
    x = tf.keras.layers.GlobalAveragePooling2D()(x)
    x = tf.keras.layers.Flatten()(x)
    x = tf.keras.layers.Softmax()(x)

    # Create new model
    model = tf.keras.Model(inputs=model.input, outputs=[x])

    if reuse_weights:
        # Change birdFC layer weights and bias
        model.get_layer("birdFC").set_weights([newWeights, newBias])

    # Turn class weights into dictionary
    class_weights = {i: class_weights[i] for i in range(len(class_weights))}

    if initial_train:
        print("Training one epoch to line up clasification layer")
        # Train one epoch to line up the new classification layer
        model.compile(
            optimizer=tf.keras.optimizers.Adam(epsilon=0.1),
            loss=tf.keras.losses.CategoricalCrossentropy(),
        )

        model.summary()

        # Fit one epoch
        model.fit(
            trainDs,
            epochs=1,
            validation_data=valDs,
            class_weight=class_weights,
        )

    # Unfreeze penultimate layer and add regularizer
    model.layers[-6].trainable = True

    model.compile(
        optimizer=tf.keras.optimizers.Adam(learning_rate=lr, epsilon=0.1),
        loss=tf.keras.losses.CategoricalCrossentropy(),
        metrics=[
            "accuracy",
            "top_k_categorical_accuracy",
            OneHotBirdAccuracy(top_k=1, name="bird_top1"),
            OneHotBirdAccuracy(top_k=5, name="bird_top5"),
        ],
    )

    model.summary()

    # Train model
    fit = model.fit(
        trainDs,
        epochs=epochs,
        validation_data=valDs,
        class_weight=class_weights,
        callbacks=callbacks,
    )

    return fit


def train_twohot_model(
    model,
    trainDs,
    valDs,
    class_weights,
    lr,
    epochs,
    two_hots,
    sub_layers=0,
    thaw_layers=["fc7", "fc8", "subFC"],
    softmax=True,
    l2_reg=True,
    callbacks=[],
    batch_norm=False,
    reuse_weights=True,
):
    _, subNodes = list(two_hots.items())[0]
    # Get the output of the previous classification layer
    basicOutput = model.layers[-3].output

    # Get model output at fc dropout layer
    x = model.layers[-4].output

    # Add new classification layer
    if batch_norm:
        x = tf.keras.layers.BatchNormalization()(x)

    weightInit = tf.keras.initializers.TruncatedNormal(stddev=0.005)

    if sub_layers > 0:
        # Add extra layers
        for i in range(sub_layers):
            x = tf.keras.layers.Conv2D(
                4096,
                (1, 1),
                padding="same",
                activation="relu",
                kernel_regularizer=tf.keras.regularizers.l2(0.0005) if l2_reg else None,
                name=f"sub{i}",
            )(x)
            # Add layer to unfreeze
            thaw_layers.append(f"sub{i}")

    x = tf.keras.layers.Conv2D(
        subNodes,
        (1, 1),
        padding="same",
        activation=None,
        name="subFC",
        kernel_initializer=weightInit,
        kernel_regularizer=tf.keras.regularizers.l2(0.0005) if l2_reg else None,
    )(x)
    x = tf.keras.layers.Concatenate()([basicOutput, x])
    x = tf.keras.layers.GlobalAveragePooling2D()(x)
    x = tf.keras.layers.Flatten()(x)

    if softmax:
        x = tf.keras.layers.Softmax()(x)
        loss = tf.keras.losses.CategoricalCrossentropy()
    else:
        x = tf.keras.layers.Activation("sigmoid")(x)
        loss = tf.keras.losses.BinaryCrossentropy()

    # Create new model
    model = tf.keras.Model(inputs=model.input, outputs=[x])

    # Reinitialize fc8 weights if needed
    if not reuse_weights:
        # Remake initializer for weights to avoid identical values
        weightInit = tf.keras.initializers.TruncatedNormal(stddev=0.005)
        oldWeights, oldBias = model.get_layer("fc8").get_weights()
        newWeights = weightInit(tf.shape(oldWeights))
        newBias = tf.keras.initializers.Zeros()(tf.shape(oldBias))
        model.get_layer("fc8").set_weights([newWeights, newBias])

    # Freeze all layers
    for layer in model.layers:
        layer.trainable = False

    for layer in thaw_layers:
        model.get_layer(layer).trainable = True

    # Compile
    model.compile(
        optimizer=tf.keras.optimizers.Adam(
            learning_rate=lr, epsilon=0.1, weight_decay=0.0005
        ),
        loss=loss,
        metrics=[
            "accuracy" if softmax else tf.keras.metrics.BinaryAccuracy(),
            "top_k_categorical_accuracy",
            TwoHotSubAccuracy(sub_nodes=subNodes, top_k=1, name="sub_top1"),
            TwoHotSubAccuracy(sub_nodes=subNodes, top_k=5, name="sub_top5"),
        ],
    )
    model.summary()

    # Turn class weights into dictionary
    class_weights = {i: class_weights[i] for i in range(len(class_weights))}

    # Train model
    fit = model.fit(
        trainDs,
        epochs=epochs,
        validation_data=valDs,
        callbacks=callbacks,
        class_weight=class_weights,
    )

    return fit


def train_branch_model(
    model,
    trainDs,
    valDs,
    basic_weights,
    sub_weights,
    lr,
    epochs,
    branch_layer="fc7",
    loss_weights=[1, 1],
    thaw_layers=["fc7", "fc8", "birdFC"],
    l2_reg=True,
    callbacks=[],
    non_bird_node=True,
):
    """
    Take an Alexmodel and modify it to have a branch for basic and subordinate
    classification. The branch is added after the layer specified by layer_idx.
    """
    # Get output
    outputs = model.outputs

    # Get the layer to add to
    layer = model.get_layer(branch_layer)
    print(f"Adding branch to layer {layer.name}")
    x = layer.output

    # Add expert branch
    subNodes = 201 if non_bird_node else 200
    x = tf.keras.layers.Conv2D(
        subNodes,
        5,
        activation=None,
        padding="same",
        name="birdFC",
        kernel_initializer=tf.keras.initializers.TruncatedNormal(stddev=0.005),
        bias_initializer=tf.keras.initializers.Zeros(),
        kernel_regularizer=tf.keras.regularizers.l2(0.0005) if l2_reg else None,
    )(x)
    x = tf.keras.layers.GlobalAveragePooling2D()(x)
    x = tf.keras.layers.Flatten()(x)
    x = tf.keras.layers.Softmax(name="birdSub")(x)

    # Create new model
    model = tf.keras.Model(inputs=model.input, outputs=outputs + [x])

    # Freeze all layers
    for layer in model.layers:
        layer.trainable = False

    # Thaw layers
    for layer in thaw_layers:
        model.get_layer(layer).trainable = True

    if basic_weights is None or sub_weights is None:
        model.compile(
            optimizer=tf.keras.optimizers.Adam(lr=lr, epsilon=0.1),
            loss=[
                tf.keras.losses.CategoricalCrossentropy(),
                tf.keras.losses.CategoricalCrossentropy(),
            ],
            metrics=["accuracy", "top_k_categorical_accuracy"],
            loss_weights=loss_weights,
        )
    else:
        model.compile(
            optimizer=tf.keras.optimizers.Adam(learning_rate=lr, epsilon=0.1),
            loss=[
                weighted_cce(basic_weights),
                weighted_cce(sub_weights),
            ],
            metrics=["accuracy", "top_k_categorical_accuracy"],
            loss_weights=loss_weights,
        )

    model.summary()

    # Train model
    fit = model.fit(
        trainDs,
        epochs=epochs,
        validation_data=valDs,
        callbacks=callbacks,
    )

    return fit


def train_control_model(
    model,
    trainDs,
    valDs,
    lr,
    epochs,
    basic_weights=None,
    thaw_layers=["fc7", "fc8"],
    callbacks=[],
):
    """
    Train a model for a few extra epochs without any manipulations to the
    original model.
    """
    # Freeze all layers
    for layer in model.layers:
        layer.trainable = False

    # Thaw layers
    if "all" in thaw_layers:
        for layer in model.layers:
            layer.trainable = True
    else:
        for layer in thaw_layers:
            model.get_layer(layer).trainable = True

    if basic_weights is None:
        model.compile(
            optimizer=tf.keras.optimizers.Adam(
                learning_rate=lr, epsilon=0.1, weight_decay=0.0005
            ),
            loss=tf.keras.losses.CategoricalCrossentropy(),
            metrics=["accuracy", "top_k_categorical_accuracy"],
        )
    else:
        model.compile(
            optimizer=tf.keras.optimizers.Adam(
                learning_rate=lr, epsilon=0.1, weight_decay=0.0005
            ),
            loss=weighted_cce(basic_weights),
            metrics=["accuracy", "top_k_categorical_accuracy"],
        )

    # Train model
    fit = model.fit(
        trainDs,
        epochs=epochs,
        validation_data=valDs,
        callbacks=callbacks,
    )

    return fit, model


def train_finetune_model(
    model,
    trainDs,
    valDs,
    lr,
    epochs,
    basic_weights=None,
    thaw_layers=["fc7", "fc8"],
    callbacks=[],
):
    """
    Train a model following the basic fine tuning procedures.
    """
    # Freeze all layers
    for layer in model.layers:
        layer.trainable = False

    # Thaw layers
    if "all" in thaw_layers:
        for layer in model.layers:
            layer.trainable = True
    else:
        for layer in thaw_layers:
            model.get_layer(layer).trainable = True

    if basic_weights is None:
        model.compile(
            optimizer=tf.keras.optimizers.Adam(
                learning_rate=lr, epsilon=0.1, weight_decay=0.0005
            ),
            loss=tf.keras.losses.CategoricalCrossentropy(),
            metrics=["accuracy", "top_k_categorical_accuracy"],
        )
    else:
        model.compile(
            optimizer=tf.keras.optimizers.Adam(
                learning_rate=lr, epsilon=0.1, weight_decay=0.0005
            ),
            loss=weighted_cce(basic_weights),
            metrics=["accuracy", "top_k_categorical_accuracy"],
        )

    # Train model
    fit = model.fit(
        trainDs,
        epochs=epochs,
        validation_data=valDs,
        callbacks=callbacks,
    )

    return fit, model


class TwoHotSubAccuracy(tf.keras.metrics.Metric):
    def __init__(self, sub_nodes=200, top_k=1, name="sub_accuracy", **kwargs):
        super(TwoHotSubAccuracy, self).__init__(name=name, **kwargs)
        self.top_k = top_k
        self.sub_nodes = sub_nodes
        self.correct = self.add_weight(name="correct", initializer="zeros")
        self.count = self.add_weight(name="count", initializer="zeros")

    @tf.function
    def update_state(self, y_true, y_pred, sample_weight=None):
        # Reshape to ensure a batch dimensions
        y_true = tf.reshape(y_true, (-1, y_true.shape[-1]))
        y_pred = tf.reshape(y_pred, (-1, y_pred.shape[-1]))

        # Only keep the last subordinate nodes
        y_true = y_true[:, -self.sub_nodes :]
        y_pred = y_pred[:, -self.sub_nodes :]

        # Find the samples with two-hot
        trueSums = tf.reduce_sum(y_true, axis=1)
        subIndices = tf.where(tf.greater(trueSums, 0))
        subIndices = tf.squeeze(subIndices)

        if tf.size(subIndices) != 0:
            # Get the true and predicted labels for those samples
            y_true = tf.gather(y_true, subIndices)
            y_pred = tf.gather(y_pred, subIndices)

            # Get labels
            y_true = tf.argmax(y_true, axis=-1, output_type=tf.int32)
            y_pred = tf.math.top_k(y_pred, k=self.top_k, sorted=True).indices
            y_pred = tf.transpose(y_pred)

            # Calculate accuracy
            correct = tf.cast(tf.equal(y_pred, y_true), tf.float32)
            self.correct.assign_add(tf.reduce_sum(correct))

            self.count.assign_add(tf.cast(tf.size(subIndices), tf.float32))

    @tf.function
    def result(self):
        return (
            self.correct / self.count
            if self.count != 0
            else tf.constant(0, dtype=tf.float32)
        )


class OneHotBirdAccuracy(tf.keras.metrics.Metric):
    def __init__(self, top_k=1, name="bird_accuracy", **kwargs):
        super(OneHotBirdAccuracy, self).__init__(name=name, **kwargs)
        self.top_k = top_k
        self.correct = self.add_weight(name="correct", initializer="zeros")
        self.count = self.add_weight(name="count", initializer="zeros")

    @tf.function
    def update_state(self, y_true, y_pred, sample_weight=None):
        # Only keep the last 200 classes
        y_true = y_true[:, -200:]
        y_pred = y_pred[:, -200:]

        # Find the samples that ar birds
        trueSums = tf.reduce_sum(y_true, axis=-1)
        birdIndices = tf.where(tf.equal(trueSums, 1))
        birdIndices = tf.squeeze(birdIndices)

        if tf.size(birdIndices) != 0:
            # Get the true and predicted labels for those samples
            y_true = tf.gather(y_true, birdIndices)
            y_pred = tf.gather(y_pred, birdIndices)

            # Get labels
            y_true = tf.argmax(y_true, axis=-1, output_type=tf.int32)
            y_pred = tf.math.top_k(y_pred, k=self.top_k, sorted=True).indices
            y_pred = tf.transpose(y_pred)

            # Calculate accuracy
            correct = tf.cast(tf.equal(y_pred, y_true), tf.float32)
            self.correct.assign_add(tf.reduce_sum(correct))

            self.count.assign_add(tf.cast(tf.size(birdIndices), tf.float32))

    @tf.function
    def result(self):
        return (
            self.correct / self.count
            if self.count != 0
            else tf.constant(0, dtype=tf.float32)
        )


def validate_sub_dataset(model, directory, category):
    """
    Test the accuracy of the model on the subordinate category contained in
    the directory.
    """
    # list folders inside directory (and sort)
    classes = os.listdir(directory)
    classes.sort()

    # Find what index the category is
    categoryIdx = classes.index(category)

    # List the subclasses inside category
    subClasses = os.listdir(os.path.join(directory, category))
    subClasses.sort()

    # Create a flat dataset from the category
    ds, _ = create_flat_dataset(
        os.path.join(directory, category),
        size=224,
        channel_first=False,
        batch_size=32,
    )

    # Loop through batches
    nCorrect = 0
    nIncorrect = 0
    incorrectCats = np.empty(0)
    for x, y in ds:
        y = tf.argmax(y, axis=-1)

        # Predict x
        y_pred = model.predict(x)

        # Check how many match the category index
        correct = tf.equal(tf.argmax(y_pred, axis=-1), categoryIdx)
        nCorrect += np.sum(correct)
        nIncorrect += np.sum(~correct)

        # If there are any incorrect
        if np.sum(~correct) > 0:
            # Get the incorrect categories
            incorrectCats = np.append(incorrectCats, y[~correct])

    # Print results
    print(f"Correct: {nCorrect}")
    print(f"Incorrect: {nIncorrect}")
    print(f"Accuracy: {nCorrect / (nCorrect + nIncorrect)}")

    # Get counts of incorrectCats
    uniqueVals, counts = np.unique(incorrectCats, return_counts=True)
    uniqueVals = uniqueVals.astype(int)

    # Sort by counts
    sortIdx = np.argsort(counts)[::-1]
    uniqueVals = uniqueVals[sortIdx]
    counts = counts[sortIdx]

    # Print
    print("Incorrect counts:")
    for val, count in zip(uniqueVals, counts):
        print(f"{subClasses[val]}: {count}")

    return uniqueVals, counts


def create_level_dataset(
    directory, level, size=224, channel_first=False, batch_size=32
):
    """
    Return a dataset given a nested directory structure to specifically train at
    a specific level.
    """
    # Go through the nested directory and fill in categoryLevels
    categoryLevels = {}

    # Fill in level 1 first
    tmp = [
        file for file in glob.glob(os.path.join(directory, "*")) if os.path.isdir(file)
    ]
    tmp.sort()
    categoryLevels[1] = tmp

    curLevel = 1
    while True:
        categories = categoryLevels[curLevel]

        levelCats = []
        for cat in categories:
            levelCats += [
                file
                for file in glob.glob(os.path.join(cat, "*"))
                if os.path.isdir(file)
            ]
        levelCats.sort()

        # Check if levelCats is empty
        if len(levelCats) == 0:
            break

        # Incrememnt curLevel and save
        curLevel += 1
        categoryLevels[curLevel] = levelCats

    # Get the categories at level
    categories = categoryLevels[level]

    categoryCounts = np.array([])
    paths = []
    labels = []
    for i, cat in enumerate(categories):
        files = glob.glob(os.path.join(cat, "**/*.jpg"), recursive=True)
        nFiles = len(files)

        paths += files
        labels += [i] * nFiles

        categoryCounts = np.append(categoryCounts, nFiles)

    paths = tf.convert_to_tensor(paths, dtype=tf.string)
    labels = tf.convert_to_tensor(labels, dtype=tf.int32)

    # Calculate class weights
    weights = np.sum(categoryCounts) / (len(categories) * categoryCounts)
    weights = tf.convert_to_tensor(weights, dtype=tf.float32)

    def _parse_image(x, y):
        # Decode image
        x = tf.io.read_file(x)
        x = tf.io.decode_image(x, channels=3)

        # Cast to float
        x = tf.cast(x, tf.float32)

        # Resize
        x = tf.keras.preprocessing.image.smart_resize(x, (size, size))

        # Center features
        x = 2 * (x / 255 - 0.5)

        # Transpose to channel first format
        if channel_first:
            x = tf.transpose(x, (2, 0, 1))

        # One-hot encode labels
        y = tf.one_hot(y, len(categories))

        return x, y

    ds = (
        tf.data.Dataset.from_tensor_slices((paths, labels))
        .shuffle(len(paths))
        .map(_parse_image)
        .batch(batch_size)
        .prefetch(tf.data.AUTOTUNE)
    )

    # Print dataset info
    print(f"Found {len(paths)} images belonging to {len(categories)} classes.")

    return ds, weights


if __name__ == "__main__":
    import argparse

    parser = argparse.ArgumentParser(
        description="Train a model for the deep cats project."
    )
    parser.add_argument(
        "--script",
        type=str,
        help="type of model to train",
        choices=["ecoCubAmnesia", "twoHot", "branch", "control", "finetune"],
    )
    parser.add_argument(
        "--seed",
        type=int,
        help="seed to use for training",
    )
    parser.add_argument(
        "--learningRate",
        type=float,
        help="initial learning rate to use for training",
        default=0.001,
    )
    parser.add_argument(
        "--lrDecay",
        type=float,
        help="learning rate decay factor",
        default=1.0,
    )
    parser.add_argument(
        "--epochs",
        type=int,
        help="number of epochs to train for",
        default=10,
    )
    parser.add_argument(
        "--augment",
        type=bool,
        help="whether to use data augmentation",
        default=False,
    )
    parser.add_argument(
        "--batchNorm",
        help="whether to use batch normalization",
        default=False,
        action="store_true",
    )
    parser.add_argument(
        "--dataDir",
        type=str,
        help="directory containing the training data",
        default="./images/ecoset_nestedSub",
    )
    parser.add_argument(
        "--sub_class",
        type=str,
        help="directory that contains the subordinate classes",
        default="0085_bird",
    )
    parser.add_argument(
        "--thaw_layers",
        type=str,
        nargs="+",
        help="layers to thaw",
        default=["fc7", "fc8"],
    )
    parser.add_argument(
        "--l2_reg",
        help="whether to use l2 regularization",
        default=False,
        action="store_true",
    )
    parser.add_argument(
        "--new_weights",
        help="use new weights",
        default=False,
        action="store_true",
    )
    parser.add_argument(
        "--softmax_labels",
        help="use softmax labels for multiple labels",
        default=False,
        action="store_true",
    )
    parser.add_argument(
        "--activation",
        type=str,
        help="activation function to use",
        default="softmax",
        choices=["softmax", "sigmoid", "zero_hot"],
    )
    parser.add_argument(
        "--sub_loss_weight",
        type=float,
        help="weight of the sub loss",
        default=0.5,
    )
    parser.add_argument(
        "--sub_layers",
        type=int,
        help="number of extra layers to add to the sub branch",
        default=0,
    )
    parser.add_argument(
        "--pretrain",
        help="whether to pretrain the model",
        default=False,
        action="store_true",
    )
    parser.add_argument(
        "--gpu_id",
        type=str,
        help="which gpu to use",
        default=None,
    )
    parser.add_argument(
        "--debug",
        help="whether to use debug mode",
        default=False,
        action="store_true",
    )

    args = parser.parse_args()

    # If a gpu id is given, use that gpu
    if args.gpu_id is not None:
        os.environ["CUDA_VISIBLE_DEVICES"] = args.gpu_id
        strategy = tf.distribute.get_strategy()
    else:
        strategy = tf.distribute.MirroredStrategy()

    seed = args.seed if args.seed is not None else 2023
    tf.keras.utils.set_random_seed(seed)
    tf.config.experimental.enable_op_determinism()

    tf.config.run_functions_eagerly(args.debug)

    if args.script == "ecoCubAmnesia":
        augment = args.augment
        batchNorm = args.batchNorm
        dataDir = args.dataDir

        # Training seed
        size = 256 if augment else 224

        # Create dataset
        trainDs, weights = create_flat_dataset(
            os.path.join(dataDir, "train"), size=size
        )
        valDs, _ = create_flat_dataset(
            os.path.join(dataDir, "val"),
            size=size,
        )

        weightPath = f"./models/AlexNet/ecoset_training_seeds_01_to_10/training_seed_{seed:02}/model.ckpt_epoch89"
        model = ecoset.make_alex_net_v2(
            weights_path=weightPath,
            softmax=True,
            augment=augment,
            input_shape=(size, size, 3),
            l2_reg=args.l2_reg,
        )

        # Make callbacks
        checkpoint = tf.keras.callbacks.ModelCheckpoint(
            f"./models/deepCats/AlexNet/ecoCUBAmnesia/seed{seed:02}/epoch{{epoch:02d}}-val_loss{{val_loss:.2f}}.hdf5",
            monitor="val_loss",
            save_freq="epoch",
        )

        hyperParams = (
            f"-lr{args.learningRate}"
            f"-decay{args.lrDecay}"
            f"{'-new_weights' if args.new_weights else ''}"
            f"{'-l2_reg' if args.l2_reg else ''}"
        )
        loggingFile = f"./models/deepCats/AlexNet/ecoCUBAmnesia/seed{seed:02}/training{hyperParams}.csv"
        print("Logging to ", loggingFile)
        csvLogger = tf.keras.callbacks.CSVLogger(
            loggingFile,
            append=True,
        )
        callbacks = [checkpoint, csvLogger]

        if args.lrDecay < 1.0:
            schedule = tf.keras.callbacks.ReduceLROnPlateau(
                monitor="val_loss", factor=args.lrDecay, patience=1, verbose=1
            )
            callbacks.append(schedule)

        # Train model
        fit = train_ecocub_model(
            model=model,
            trainDs=trainDs,
            valDs=valDs,
            class_weights=weights,
            lr=args.learningRate,
            epochs=args.epochs,
            callbacks=callbacks,
            batch_norm=batchNorm,
            l2_reg=args.l2_reg,
            reuse_weights=not args.new_weights,
        )
    elif args.script == "twoHot":
        weightPath = f"./models/AlexNet/ecoset_training_seeds_01_to_10/training_seed_{seed:02}/model.ckpt_epoch89"
        with strategy.scope():
            if args.pretrain:
                modelReady = False
                # Look for a control model with the first epoch done
                controlPath = os.path.join(
                    f"./models/deepCats/AlexNet/control/seed{seed:02}"
                )
                if os.path.exists(controlPath):
                    # List files
                    files = os.listdir(controlPath)
                    epochs = [file for file in files if "epoch" in file]
                    epochs.sort()
                    if len(epochs) > 0:
                        # Load the last model
                        model = tf.keras.models.load_model(
                            os.path.join(controlPath, epochs[-1]), compile=False
                        )
                        print("Loaded model from ", epochs[-1])
                        modelReady = True

                if not modelReady:
                    print("Training model for 1 epoch without subordinate category")
                    model = ecoset.make_alex_net_v2(
                        weights_path=weightPath,
                        input_shape=(224, 224, 3),
                        l2_reg=args.l2_reg,
                        softmax=True,
                    )

                    # Create dataset
                    trainDs, weights = create_flat_dataset(
                        os.path.join(args.dataDir, "train"), size=224
                    )
                    valDs, _ = create_flat_dataset(
                        os.path.join(args.dataDir, "test"),
                        size=224,
                    )

                    # Train model
                    _, model = train_control_model(
                        model=model,
                        trainDs=trainDs,
                        valDs=valDs,
                        lr=args.learningRate,
                        epochs=1,
                        thaw_layers=args.thaw_layers,
                        basic_weights=weights,
                    )

                # Remove the last layer of model
                model = tf.keras.Model(
                    inputs=model.input, outputs=model.layers[-2].output
                )
            else:
                model = ecoset.make_alex_net_v2(
                    weights_path=weightPath,
                    input_shape=(224, 224, 3),
                    l2_reg=args.l2_reg,
                )

            trainDs, weights, twoHots = create_twohot_dataset(
                os.path.join(args.dataDir, "train"),
                args.sub_class,
                size=224,
                channel_first=False,
                batch_size=32,
                softmax_labels=args.softmax_labels,
            )
            valDs, _, _ = create_twohot_dataset(
                os.path.join(args.dataDir, "test"),
                args.sub_class,
                size=224,
                channel_first=False,
                batch_size=32,
                softmax_labels=args.softmax_labels,
            )

            # Make callbacks
            checkpoint = tf.keras.callbacks.ModelCheckpoint(
                f"./models/deepCats/AlexNet/twoHot/seed{seed:02}/epoch{{epoch:02d}}-val_loss{{val_loss:.2f}}.hdf5",
                monitor="val_loss",
                save_freq="epoch",
            )

            hyperParams = (
                f"{args.activation}"
                f"-{args.sub_class}"
                f"-lr{args.learningRate}"
                f"-decay{args.lrDecay}"
                f"{'-new_weights' if args.new_weights else ''}"
                f"{'-softmax_labels' if args.softmax_labels else ''}"
                f"{'-l2_reg' if args.l2_reg else ''}"
                f"{'-pretrained' if args.pretrain else ''}"
                f"{'-sub_layers'+str(args.sub_layers) if args.sub_layers > 0 else ''}"
            )
            thawed = "-thaw"
            for layer in args.thaw_layers:
                thawed += f"{layer}"

            hyperParams += thawed
            loggingFile = f"./models/deepCats/AlexNet/twoHot/seed{seed:02}/training-{hyperParams}.csv"
            print("Logging to ", loggingFile)
            csvLogger = tf.keras.callbacks.CSVLogger(loggingFile, append=True)
            callbacks = [checkpoint, csvLogger]

            if args.lrDecay < 1.0:
                schedule = tf.keras.callbacks.ReduceLROnPlateau(
                    monitor="val_loss", factor=args.lrDecay, patience=1, verbose=1
                )
                callbacks.append(schedule)

            # Train model
            fit = train_twohot_model(
                model=model,
                trainDs=trainDs,
                valDs=valDs,
                lr=args.learningRate,
                epochs=args.epochs,
                two_hots=twoHots,
                class_weights=weights,
                batch_norm=args.batchNorm,
                sub_layers=args.sub_layers,
                callbacks=callbacks,
                thaw_layers=args.thaw_layers,
                l2_reg=args.l2_reg,
                softmax=args.activation == "softmax",
                reuse_weights=not args.new_weights,
            )
    elif args.script == "branch":
        # Weight path
        weightPath = f"./models/AlexNet/ecoset_training_seeds_01_to_10/training_seed_{seed:02}/model.ckpt_epoch89"

        with strategy.scope():
            model = ecoset.make_alex_net_v2(
                weights_path=weightPath,
                input_shape=(224, 224, 3),
                softmax=True,
                l2_reg=args.l2_reg,
            )

            # Create datasets
            trainDs, basicWeights, subWeights = create_nested_dataset(
                os.path.join(args.dataDir, "train"),
                size=224,
                not_birds=args.activation != "zero_hot",
            )
            valDs, _, _ = create_nested_dataset(
                os.path.join(args.dataDir, "val"),
                size=224,
                not_birds=args.activation != "zero_hot",
            )

            # Make callbacks
            checkpoint = tf.keras.callbacks.ModelCheckpoint(
                f"./models/deepCats/AlexNet/branch/seed{seed:02}/epoch{{epoch:02d}}-val_loss{{val_loss:.2f}}.hdf5",
                monitor="val_loss",
                save_freq="epoch",
            )

            hyperParams = (
                f"-lr{args.learningRate}"
                f"-decay{args.lrDecay}"
                f"-sub_loss_weight{args.sub_loss_weight}"
                f"-{args.activation}"
                f"{'-l2_reg' if args.l2_reg else ''}"
            )

            thawed = "-thaw"
            for layer in args.thaw_layers:
                thawed += f"{layer}"
            hyperParams += thawed

            loggingFile = f"./models/deepCats/AlexNet/branch/seed{seed:02}/training-{hyperParams}.csv"
            print("Logging to ", loggingFile)
            csvLogger = tf.keras.callbacks.CSVLogger(loggingFile, append=True)
            callbacks = [checkpoint, csvLogger]

            if args.lrDecay < 1.0:
                schedule = tf.keras.callbacks.ReduceLROnPlateau(
                    monitor="val_loss", factor=args.lrDecay, patience=1, verbose=1
                )
                callbacks.append(schedule)

            loss_weight = [1 - args.sub_loss_weight, args.sub_loss_weight]
            fit = train_branch_model(
                model=model,
                trainDs=trainDs,
                valDs=valDs,
                thaw_layers=args.thaw_layers,
                basic_weights=basicWeights,
                sub_weights=subWeights,
                lr=args.learningRate,
                epochs=args.epochs,
                l2_reg=args.l2_reg,
                non_bird_node=args.activation != "zero_hot",
                callbacks=callbacks,
                loss_weights=loss_weight,
            )
    elif args.script == "control":
        dataDir = args.dataDir

        # Create dataset
        trainDs, weights = create_flat_dataset(os.path.join(dataDir, "train"), size=224)
        valDs, _ = create_flat_dataset(
            os.path.join(dataDir, "test"),
            size=224,
        )

        weightPath = f"./models/AlexNet/ecoset_training_seeds_01_to_10/training_seed_{seed:02}/model.ckpt_epoch89"
        model = ecoset.make_alex_net_v2(
            weights_path=weightPath,
            softmax=True,
            input_shape=(224, 224, 3),
            l2_reg=args.l2_reg,
        )

        # Make callbacks
        checkpoint = tf.keras.callbacks.ModelCheckpoint(
            f"./models/deepCats/AlexNet/control/seed{seed:02}/epoch{{epoch:02d}}-val_loss{{val_loss:.2f}}.hdf5",
            monitor="val_loss",
            save_freq="epoch",
        )

        hyperParams = (
            f"-lr{args.learningRate}"
            f"-decay{args.lrDecay}"
            f"{'-new_weights' if args.new_weights else ''}"
            f"{'-l2_reg' if args.l2_reg else ''}"
        )
        loggingFile = (
            f"./models/deepCats/AlexNet/control/seed{seed:02}/training{hyperParams}.csv"
        )
        print("Logging to ", loggingFile)
        csvLogger = tf.keras.callbacks.CSVLogger(
            loggingFile,
            append=True,
        )
        callbacks = [checkpoint, csvLogger]

        if args.lrDecay < 1.0:
            schedule = tf.keras.callbacks.ReduceLROnPlateau(
                monitor="val_loss", factor=args.lrDecay, patience=1, verbose=1
            )
            callbacks.append(schedule)

        # Train model
        fit, _ = train_control_model(
            model=model,
            trainDs=trainDs,
            valDs=valDs,
            lr=args.learningRate,
            epochs=args.epochs,
            callbacks=callbacks,
            thaw_layers=args.thaw_layers,
            basic_weights=weights,
        )

    elif args.script == "finetune":
        dataDir = args.dataDir

        # Create dataset
        trainDs, weights = create_flat_dataset(os.path.join(dataDir, "train"), size=224)
        valDs, _ = create_flat_dataset(
            os.path.join(dataDir, "test"),
            size=224,
        )

        weightPath = f"./models/AlexNet/ecoset_training_seeds_01_to_10/training_seed_{seed:02}/model.ckpt_epoch89"
        model = ecoset.make_alex_net_v2(
            weights_path=weightPath,
            softmax=True,
            input_shape=(224, 224, 3),
            l2_reg=args.l2_reg,
        )

        # Modify model for new classes
<<<<<<< HEAD
=======
        out = model.get_layer("fc7").output
        out = tf.keras.layers.Conv2D(
            weights.shape[0],
            (1, 1),
            padding="same",
            activation=None,
            kernel_regularizer=(
                tf.keras.regularizers.l2(0.0005) if args.l2_reg else None
            ),
            name="fc8",
        )(out)
        out = tf.keras.layers.GlobalAveragePooling2D()(out)
        out = tf.keras.layers.Flatten()(out)
        out = tf.keras.layers.Softmax()(out)
        model = tf.keras.Model(inputs=model.input, outputs=out)
>>>>>>> 6c8d76b6

        # Make callbacks
        checkpoint = tf.keras.callbacks.ModelCheckpoint(
            f"./models/deepCats/AlexNet/finetune/seed{seed:02}/epoch{{epoch:02d}}-val_loss{{val_loss:.2f}}.hdf5",
            monitor="val_loss",
            save_freq="epoch",
        )

        hyperParams = (
            f"-lr{args.learningRate}"
            f"-decay{args.lrDecay}"
            f"{'-new_weights' if args.new_weights else ''}"
            f"{'-l2_reg' if args.l2_reg else ''}"
        )
        loggingFile = f"./models/deepCats/AlexNet/finetune/seed{seed:02}/training{hyperParams}.csv"
        print("Logging to ", loggingFile)
        csvLogger = tf.keras.callbacks.CSVLogger(
            loggingFile,
            append=True,
        )
        callbacks = [checkpoint, csvLogger]

        if args.lrDecay < 1.0:
            schedule = tf.keras.callbacks.ReduceLROnPlateau(
                monitor="val_loss", factor=args.lrDecay, patience=1, verbose=1
            )
            callbacks.append(schedule)

        # Train model
        fit, _ = train_control_model(
            model=model,
            trainDs=trainDs,
            valDs=valDs,
            lr=args.learningRate,
            epochs=args.epochs,
            callbacks=callbacks,
            thaw_layers=args.thaw_layers,
            basic_weights=weights,
        )
    else:  # Main script
        tf.config.run_functions_eagerly(True)
        tf.data.experimental.enable_debug_mode()
        os.environ["CUDA_VISIBLE_DEVICES"] = "0"
        strategy = tf.distribute.get_strategy()

        with strategy.scope():
            level = 3
            trainDs, weights = create_level_dataset("./images/deepLevels/train", 2)
            valDs, _ = create_level_dataset("./images/deepLevels/test", 2)

            # Load model
            weightPath = f"./models/AlexNet/ecoset_training_seeds_01_to_10/training_seed_01/model.ckpt_epoch89"
            model = ecoset.make_alex_net_v2(
                weights_path=weightPath, input_shape=(224, 224, 3), softmax=True
            )

            # Validate dataset
            validate_sub_dataset(
                model, "./images/ecoset_nestedSub/test", "0356_airplane"
            )<|MERGE_RESOLUTION|>--- conflicted
+++ resolved
@@ -1089,7 +1089,7 @@
         "--script",
         type=str,
         help="type of model to train",
-        choices=["ecoCubAmnesia", "twoHot", "branch", "control", "finetune"],
+        choices=["ecoCubAmnesia", "twoHot", "branch", "control", "finetune", "finetune"],
     )
     parser.add_argument(
         "--seed",
@@ -1560,8 +1560,6 @@
         )
 
         # Modify model for new classes
-<<<<<<< HEAD
-=======
         out = model.get_layer("fc7").output
         out = tf.keras.layers.Conv2D(
             weights.shape[0],
@@ -1577,7 +1575,6 @@
         out = tf.keras.layers.Flatten()(out)
         out = tf.keras.layers.Softmax()(out)
         model = tf.keras.Model(inputs=model.input, outputs=out)
->>>>>>> 6c8d76b6
 
         # Make callbacks
         checkpoint = tf.keras.callbacks.ModelCheckpoint(
